--- conflicted
+++ resolved
@@ -1,10 +1,6 @@
 {
   "name": "svix",
-<<<<<<< HEAD
-  "version": "0.72.0",
-=======
   "version": "0.75.0",
->>>>>>> e36c383f
   "description": "Svix API client",
   "author": "svix",
   "repository": "https://github.com/svix/svix-libs",
