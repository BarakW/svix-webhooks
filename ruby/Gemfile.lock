--- conflicted
+++ resolved
@@ -1,11 +1,7 @@
 PATH
   remote: .
   specs:
-<<<<<<< HEAD
-    svix (0.72.0)
-=======
     svix (0.75.0)
->>>>>>> e36c383f
       typhoeus (~> 1.0, >= 1.0.1)
 
 GEM
