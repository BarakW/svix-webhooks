--- conflicted
+++ resolved
@@ -9,16 +9,12 @@
     core::types::{ApplicationId, EventTypeName, FeatureFlag, FeatureFlagSet},
     db::models::eventtype::Schema,
     v1::{
-<<<<<<< HEAD
-        endpoints::endpoint::EndpointOut,
-        endpoints::event_type::{EventTypeIn, EventTypeOut, RetryScheduleInOut},
-        endpoints::message::MessageOut,
-=======
         endpoints::{
             application::ApplicationOut,
-            event_type::{EventTypeIn, EventTypeOut},
+            endpoint::EndpointOut,
+            event_type::{EventTypeIn, EventTypeOut, RetryScheduleInOut},
+            message::MessageOut,
         },
->>>>>>> e36c383f
         utils::ListResponse,
     },
 };
@@ -26,16 +22,11 @@
 mod utils;
 
 use utils::{
-<<<<<<< HEAD
     common_calls::{
-        common_test_list, create_test_app, event_type_in, get_msg_attempt_list_and_assert_count,
-        message_in,
+        app_portal_access, application_in, common_test_list, create_test_app, event_type_in,
+        get_msg_attempt_list_and_assert_count, message_in,
     },
-    start_svix_server,
-=======
-    common_calls::{app_portal_access, application_in, common_test_list, event_type_in},
     start_svix_server, IgnoredResponse,
->>>>>>> e36c383f
 };
 
 #[tokio::test]
